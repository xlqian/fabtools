--- conflicted
+++ resolved
@@ -9,40 +9,16 @@
 from fabtools.icanhaz.deb import package
 from fabtools.icanhaz.service import started
 
-import re
-from distutils.version import StrictVersion
-
-def check_ubuntu_version(issue):
-    result=False
-    r = re.compile("^Ubuntu ([0-9]*.[0-9]*).*$",re.IGNORECASE).findall(issue)
-    if len(r) > 0 : 
-        version_string = r[0]
-        try:
-            result = StrictVersion(version_string) > '10.04'
-        except ValueError:
-            pass
-    return(result)
-
 
 def server(version='8.4'):
     """
     I can haz PostgreSQL server
     """
-<<<<<<< HEAD
     package('postgresql-%s' % version)
     service = 'postgresql-%s' % version
     if not is_file(os.path.join('/etc/init.d', service)):
         service = 'postgresql'
     started(service)
-=======
-    issue = run('echo | cat /etc/issue')
-    if check_ubuntu_version(issue):
-        package('postgresql')
-        started('postgresql')
-    else:
-        package('postgresql-%s' % version)
-        started('postgresql-%s' % version)
->>>>>>> 5b8001c0
 
 
 def user(name, password):
@@ -57,6 +33,5 @@
     """
     I can haz PostgreSQL database
     """
-    
     if not database_exists(name):
         create_database(name, owner, template)