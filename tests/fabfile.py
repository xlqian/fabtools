--- conflicted
+++ resolved
@@ -37,7 +37,6 @@
         assert fabtools.files.is_file('baz')
         assert run('cat baz') == baz_contents, run('cat baz')
 
-<<<<<<< HEAD
         # Ensure that the callable is triggered only
         # when the watched file is modified
         require.file('watched', contents='aaa')
@@ -47,14 +46,13 @@
         with fabtools.files.watch('watched', False, require.file, 'modified2'):
             pass
         assert not fabtools.files.is_file('modified2')
-=======
+
         # Check md5 sums (unavailable, empty, with content)
         run('touch f1')
         run('echo -n hello > f2')
         assert fabtools.files.md5sum('doesnotexist') is None
         assert fabtools.files.md5sum('f1') == hashlib.md5('').hexdigest()
         assert fabtools.files.md5sum('f2') == hashlib.md5('hello').hexdigest()
->>>>>>> 1e69c5c4
 
 
 def python():
